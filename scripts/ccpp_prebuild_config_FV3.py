--- conflicted
+++ resolved
@@ -126,16 +126,12 @@
     'ccpp/physics/physics/samfdeepcnv.f'                     : [ 'slow_physics' ],
     'ccpp/physics/physics/samfshalcnv.f'                     : [ 'slow_physics' ],
     'ccpp/physics/physics/moninedmf.f'                       : [ 'slow_physics' ],
-<<<<<<< HEAD
+    'ccpp/physics/physics/moninshoc.f'                       : [ 'slow_physics' ],
     'ccpp/physics/physics/mp_thompson_hrrr_pre.F90'          : [ 'slow_physics' ],
     'ccpp/physics/physics/mp_thompson_hrrr.F90'              : [ 'slow_physics' ],
     'ccpp/physics/physics/mp_thompson_hrrr_post.F90'         : [ 'slow_physics' ],
-=======
-    'ccpp/physics/physics/moninshoc.f'                       : [ 'slow_physics' ],
-#    'ccpp/physics/physics/mp_thompson_hrrr.F90'              : [ 'slow_physics' ],
->>>>>>> a516986f
     'ccpp/physics/physics/ozphys.f'                          : [ 'slow_physics' ],
-    'ccpp/physics/physics/ozphys_2015.f'                          : [ 'slow_physics' ],
+    'ccpp/physics/physics/ozphys_2015.f'                     : [ 'slow_physics' ],
     'ccpp/physics/physics/precpd.f'                          : [ 'slow_physics' ],
     'ccpp/physics/physics/radlw_main.f'                      : [ 'slow_physics' ],
     'ccpp/physics/physics/radsw_main.f'                      : [ 'slow_physics' ],
