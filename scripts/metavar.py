--- conflicted
+++ resolved
@@ -34,7 +34,7 @@
     {'local_name' : '1', 'protected' : 'True',
      'standard_name' : 'ccpp_constant_one',
      'long_name' : "CCPP constant one",
-     'units' : '1', 'dimensions' : '()', 'type' : 'integer'},
+     'units' : 'none', 'dimensions' : '()', 'type' : 'integer'},
     'ccpp_error_flag' :
     {'local_name' : 'errflg', 'standard_name' : 'ccpp_error_flag',
      'long_name' : "CCPP error flag",
@@ -42,7 +42,7 @@
     'ccpp_error_message' :
     {'local_name' : 'errmsg', 'standard_name' : 'ccpp_error_message',
      'long_name' : "CCPP error message",
-     'units' : '1', 'dimensions' : '()', 'type' : 'character',
+     'units' : 'none', 'dimensions' : '()', 'type' : 'character',
      'kind' : 'len=512'},
     'horizontal_dimension' :
     {'local_name' : 'total_columns',
@@ -282,17 +282,13 @@
     'q(:,:,index_of_water_vapor_specific_humidity)'
     """
 
-<<<<<<< HEAD
     __true_vals = ['t', 'true', '.true.']
     __false_vals = ['f', 'false', '.false.']
 
-    def __init__(self, name_in, type_in, valid_values_in=None, optional_in=False, default_in=None, default_fn_in=None, check_fn_in=None):
-=======
     def __init__(self, name_in, type_in, valid_values_in=None,
                  optional_in=False, default_in=None, default_fn_in=None,
                  check_fn_in=None, mult_entry_ok=False):
         """Conduct sanity checks and initialize this variable property."""
->>>>>>> da063f9a
         self._name = name_in
         self._type = type_in
         if self._type not in [bool, int, list, str]:
@@ -367,17 +363,12 @@
         """Return True iff <test_name> is the name of this property"""
         return self.name.lower() == test_name.lower()
 
-<<<<<<< HEAD
-    def valid_value(self, test_value, error=False):
-        'Return a sanitized version of test_value if valid, otherwise return None or abort'
-=======
     def valid_value(self, test_value, prop_dict=None, error=False):
         """Return a valid version of <test_value> if it is valid.
         If <test_value> is not valid, return None or raise an exception,
         depending on the value of <error>.
         If <prop_dict> is not None, it may be used in value validation.
         """
->>>>>>> da063f9a
         valid_val = None
         if self.type is int:
             try:
@@ -420,16 +411,11 @@
                 pass
         elif self.type is bool:
             if isinstance(test_value, str):
-<<<<<<< HEAD
                 if test_value.lower() in VariableProperty.__true_vals + VariableProperty.__false_vals:
                     valid_val = test_value.lower() in VariableProperty.__true_vals
                 else:
                     valid_val = None # i.e., pass
-=======
-                valid_val = ((test_value in ['True', 'False']) or
-                             (test_value.lower() in
-                              ['t', 'f', '.true.', '.false.']))
->>>>>>> da063f9a
+                # end if
             else:
                 valid_val = not not test_value # pylint: disable=unneeded-not
         elif self.type is str:
@@ -526,13 +512,9 @@
                                      default_fn_in=default_kind_val),
                     VariableProperty('state_variable', bool,
                                      optional_in=True, default_in=False),
-<<<<<<< HEAD
-                    VariableProperty('constant', bool,
-=======
                     VariableProperty('optional', bool,
                                      optional_in=True, default_in=False),
                     VariableProperty('protected', bool,
->>>>>>> da063f9a
                                      optional_in=True, default_in=False),
                     VariableProperty('allocatable', bool,
                                      optional_in=True, default_in=False),
@@ -592,19 +574,19 @@
 #        __var_propdict[p.name] = p
         if not p.optional:
             __required_var_props.append(p.name)
-<<<<<<< HEAD
-        # End if
-    # End for
-
-    def __init__(self, prop_dict, source, invalid_ok=False, logger=None):
-        """NB: invalid_ok=True is dangerous because it allows creation
-        of a Var object with invalid properties.
-        In order to prevent silent failures, invalid_ok requires a logger
-        in order to take effect."""
-        if source.type == 'SCHEME':
-            required_props = Var.__required_var_props
-            master_propdict = Var.__var_propdict
-=======
+### <<<<<<< HEAD
+###         # End if
+###     # End for
+### 
+###     def __init__(self, prop_dict, source, invalid_ok=False, logger=None):
+###         """NB: invalid_ok=True is dangerous because it allows creation
+###         of a Var object with invalid properties.
+###         In order to prevent silent failures, invalid_ok requires a logger
+###         in order to take effect."""
+###         if source.type == 'SCHEME':
+###             required_props = Var.__required_var_props
+###             master_propdict = Var.__var_propdict
+### =======
         # end if
     # end for
     __var_propdict.update({p.name : p for p in __constituent_props})
@@ -632,7 +614,7 @@
 # XXgoldyXX: v don't fill in default properties?
 #            mstr_propdict = Var.__var_propdict
 # XXgoldyXX: ^ don't fill in default properties?
->>>>>>> da063f9a
+### >>>>>>> da063f9aef55d6e5023d5cdd1af6ad62fa0284f0
         else:
             self.__required_props = Var.__required_spec_props
 # XXgoldyXX: v don't fill in default properties?
@@ -655,7 +637,7 @@
             if 'units' not in prop_dict:
                 prop_dict['units'] = ""
             # end if
-            prop_dict['kind'] = prop_dict['ddt_type']
+            prop_dict['kind'] = ""
             del prop_dict['ddt_type']
             self.__intrinsic = False
         else:
@@ -1503,77 +1485,77 @@
                                   sname=stdname), indent)
 
     def is_ddt(self):
-<<<<<<< HEAD
-        '''Return True iff <self> is a DDT type.'''
-        vtype = self.get_prop_value('type')
-        return registered_fortran_ddt_name(vtype) is not None
-
-    def host_arg_str(self, hvar, host_model, ddt):
-        '''Create the proper statement of a piece of a host-model variable.
-        If ddt is True, we can only have a single element selected
-        '''
-        hstr = hvar.get_prop_value('local_name')
-        # Turn the dimensions string into a proper list and take the correct one
-        hdims = hvar.get_dimensions()
-        dimsep = ''
-        # Does the local name have any extra indices?
-        match = array_ref_re.match(hstr.strip())
-        if match is not None:
-            hstr = match.group(1)
-            # Find real names for all the indices
-            tokens = [x.strip() for x in match.group(2).strip().split(',')]
-            for token in tokens:
-                hsdim = self.find_host_model_var(token, host_model)
-                dimstr = dimstr + dimsep + hsdim
-            # End for
-        # End if
-        if len(hdims) > 0:
-            dimstr = '('
-        else:
-            dimstr = ''
-        # End if
-        for hdim in hdims:
-            if ddt and (':' in hdim):
-                raise CCPPError("Invalid DDT dimension spec {}({})".format(hstr, hdimval))
-            else:
-                # Find the host model variable for each dim
-                hsdims = self.find_host_model_var(hdim, host_model)
-                dimstr = dimstr + dimsep + hsdims
-                dimsep = ', '
-            # End if
-        # End for
-        if len(hdims) > 0:
-            dimstr = dimstr + ')'
-        # End if
-        return hstr + dimstr
-
-    def print_debug(self):
-        '''Print the data retrieval line for the variable.'''
-        str='''Contents of {local_name} (* = mandatory for compatibility):
-        standard_name = {standard_name} *
-        long_name     = {long_name}
-        units         = {units} *
-        local_name    = {local_name}
-        type          = {type} *
-        dimensions    = {dimensions} *
-        kind          = {kind} *
-'''
-        if 'intent' in self.__spec_propdict.keys():
-            str += '        intent        = {intent}\n'
-        if 'optional' in self.__spec_propdict.keys():
-            str += '        optional      = {optional}\n'
-        if self._context is not None:
-            str += '        context       = {}'.format(self._context)
-        # End if
-        return str.format(**self._prop_dict)
-=======
+### <<<<<<< HEAD
+###         '''Return True iff <self> is a DDT type.'''
+###         vtype = self.get_prop_value('type')
+###         return registered_fortran_ddt_name(vtype) is not None
+### 
+###     def host_arg_str(self, hvar, host_model, ddt):
+###         '''Create the proper statement of a piece of a host-model variable.
+###         If ddt is True, we can only have a single element selected
+###         '''
+###         hstr = hvar.get_prop_value('local_name')
+###         # Turn the dimensions string into a proper list and take the correct one
+###         hdims = hvar.get_dimensions()
+###         dimsep = ''
+###         # Does the local name have any extra indices?
+###         match = array_ref_re.match(hstr.strip())
+###         if match is not None:
+###             hstr = match.group(1)
+###             # Find real names for all the indices
+###             tokens = [x.strip() for x in match.group(2).strip().split(',')]
+###             for token in tokens:
+###                 hsdim = self.find_host_model_var(token, host_model)
+###                 dimstr = dimstr + dimsep + hsdim
+###             # End for
+###         # End if
+###         if len(hdims) > 0:
+###             dimstr = '('
+###         else:
+###             dimstr = ''
+###         # End if
+###         for hdim in hdims:
+###             if ddt and (':' in hdim):
+###                 raise CCPPError("Invalid DDT dimension spec {}({})".format(hstr, hdimval))
+###             else:
+###                 # Find the host model variable for each dim
+###                 hsdims = self.find_host_model_var(hdim, host_model)
+###                 dimstr = dimstr + dimsep + hsdims
+###                 dimsep = ', '
+###             # End if
+###         # End for
+###         if len(hdims) > 0:
+###             dimstr = dimstr + ')'
+###         # End if
+###         return hstr + dimstr
+### 
+###     def print_debug(self):
+###         '''Print the data retrieval line for the variable.'''
+###         str='''Contents of {local_name} (* = mandatory for compatibility):
+###         standard_name = {standard_name} *
+###         long_name     = {long_name}
+###         units         = {units} *
+###         local_name    = {local_name}
+###         type          = {type} *
+###         dimensions    = {dimensions} *
+###         kind          = {kind} *
+### '''
+###         if 'intent' in self.__spec_propdict.keys():
+###             str += '        intent        = {intent}\n'
+###         if 'optional' in self.__spec_propdict.keys():
+###             str += '        optional      = {optional}\n'
+###         if self._context is not None:
+###             str += '        context       = {}'.format(self._context)
+###         # End if
+###         return str.format(**self._prop_dict)
+### =======
         """Return True iff <self> is a DDT type."""
         return not self.__intrinsic
 
     def is_constituent(self):
         """Return True iff <self> is a constituent variable."""
         return self.__is_constituent
->>>>>>> da063f9a
+### >>>>>>> da063f9aef55d6e5023d5cdd1af6ad62fa0284f0
 
     def __str__(self):
         """Print representation or string for Var objects"""
