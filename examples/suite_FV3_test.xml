<?xml version="1.0" encoding="UTF-8"?>

<suite name="FV3_test" lib="ccppphys" ver="1">
  <!-- <init></init> -->
  <group name="fast_physics">
    <subcycle loop="1">
      <scheme>fv_sat_adj_pre</scheme>
      <scheme>fv_sat_adj</scheme>
    </subcycle>
  </group>
  <group name="time_vary">
    <subcycle loop="1">
      <scheme>GFS_rrtmg_setup</scheme>
    </subcycle>
  </group>
  <group name="radiation">
    <subcycle loop="1">
      <scheme>GFS_suite_interstitial_rad_reset</scheme>
      <scheme>GFS_rrtmg_pre</scheme>
      <scheme>rrtmg_sw_pre</scheme>
      <scheme>rrtmg_sw</scheme>
      <scheme>rrtmg_sw_post</scheme>
      <scheme>rrtmg_lw_pre</scheme>
      <scheme>rrtmg_lw</scheme>
      <scheme>rrtmg_lw_post</scheme>
      <scheme>GFS_rrtmg_post</scheme>
      <!-- <scheme>memcheck</scheme> -->
      <!-- <scheme>GFS_diagtoscreen</scheme> -->
      <!-- <scheme>GFS_interstitialtoscreen</scheme> -->
    </subcycle>
  </group>
  <group name="physics">
    <subcycle loop="1">
      <scheme>GFS_suite_interstitial_phys_reset</scheme>
<<<<<<< HEAD
      <scheme>sfc_nst_pre</scheme>
      <scheme>sfc_nst</scheme>
      <scheme>sfc_nst_post</scheme>
=======
      <scheme>sfc_ex_coef</scheme>
      <scheme>lsm_noah</scheme>
>>>>>>> a0943e19
      <scheme>hedmf</scheme>
      <scheme>gwdps_pre</scheme>
      <scheme>gwdps</scheme>
      <scheme>gwdps_post</scheme>
      <scheme>samfdeepcnv</scheme>
      <scheme>gwdc_pre</scheme>
      <scheme>gwdc</scheme>
      <scheme>gwdc_post</scheme>
      <scheme>samfshalcnv</scheme>
      <scheme>cnvc90</scheme>
      <scheme>zhaocarr_gscond</scheme>
    </subcycle>
  </group>
  <!-- <finalize></finalize> -->
</suite><|MERGE_RESOLUTION|>--- conflicted
+++ resolved
@@ -32,14 +32,11 @@
   <group name="physics">
     <subcycle loop="1">
       <scheme>GFS_suite_interstitial_phys_reset</scheme>
-<<<<<<< HEAD
       <scheme>sfc_nst_pre</scheme>
       <scheme>sfc_nst</scheme>
       <scheme>sfc_nst_post</scheme>
-=======
       <scheme>sfc_ex_coef</scheme>
       <scheme>lsm_noah</scheme>
->>>>>>> a0943e19
       <scheme>hedmf</scheme>
       <scheme>gwdps_pre</scheme>
       <scheme>gwdps</scheme>
