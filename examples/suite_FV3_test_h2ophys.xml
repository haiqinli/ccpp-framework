<?xml version="1.0" encoding="UTF-8"?>

<suite name="FV3_test" lib="ccppphys" ver="1">
  <!-- <init></init> -->
  <group name="time_vary">
    <subcycle loop="1">
      <scheme>GFS_time_vary_pre</scheme>
      <scheme>GFS_rrtmg_setup</scheme>
      <scheme>GFS_rad_time_vary</scheme>
      <scheme>GFS_phys_time_vary</scheme>
      <scheme>stochastic_physics</scheme>
      <scheme>stochastic_physics_sfc</scheme>
    </subcycle>
  </group>
  <group name="radiation">
    <subcycle loop="1">
      <scheme>GFS_suite_interstitial_rad_reset</scheme>
      <scheme>GFS_rrtmg_pre</scheme>
      <scheme>rrtmg_sw_pre</scheme>
      <scheme>rrtmg_sw</scheme>
      <scheme>rrtmg_sw_post</scheme>
      <scheme>rrtmg_lw_pre</scheme>
      <scheme>rrtmg_lw</scheme>
      <scheme>rrtmg_lw_post</scheme>
      <scheme>GFS_rrtmg_post</scheme>
      <!-- <scheme>memcheck</scheme> -->
      <!-- <scheme>GFS_diagtoscreen</scheme> -->
      <!-- <scheme>GFS_interstitialtoscreen</scheme> -->
    </subcycle>
  </group>
  <group name="physics">
    <subcycle loop="1">
      <scheme>GFS_suite_interstitial_phys_reset</scheme>
      <scheme>GFS_suite_stateout_reset</scheme>
      <scheme>get_prs_fv3</scheme>
      <scheme>GFS_suite_interstitial_1</scheme>
      <scheme>dcyc2t3</scheme>
      <scheme>GFS_surface_generic_pre</scheme>
    </subcycle>
    <!-- Surface iteration loop -->
    <subcycle loop="2">
      <scheme>sfc_ex_coef</scheme>
      <scheme>GFS_surface_loop_control_part1</scheme>
      <scheme>sfc_nst_pre</scheme>
      <scheme>sfc_nst</scheme>
      <scheme>sfc_nst_post</scheme>
      <scheme>lsm_noah</scheme>
      <scheme>sfc_sice</scheme>
      <scheme>GFS_surface_loop_control_part2</scheme>
    </subcycle>
    <!-- End of surface iteration loop -->
    <subcycle loop="1">
      <scheme>dcyc2t3_post</scheme>
      <scheme>sfc_diag</scheme>
      <scheme>GFS_surface_generic_post</scheme>
      <scheme>GFS_PBL_generic_pre</scheme>
      <scheme>hedmf</scheme>
      <scheme>GFS_PBL_generic_post</scheme>
      <scheme>gwdps_pre</scheme>
      <scheme>gwdps</scheme>
      <scheme>gwdps_post</scheme>
      <scheme>rayleigh_damp</scheme>
      <scheme>ozphys</scheme>
      <scheme>h2ophys</scheme>
      <scheme>GFS_DCNV_generic_pre</scheme>
      <scheme>get_phi_fv3</scheme>
      <scheme>GFS_zhao_carr_pre</scheme>
      <scheme>samfdeepcnv</scheme>
      <scheme>GFS_DCNV_generic_post</scheme>
      <scheme>gwdc_pre</scheme>
      <scheme>gwdc</scheme>
      <scheme>gwdc_post</scheme>
      <scheme>GFS_SCNV_generic_pre</scheme>
      <scheme>samfshalcnv</scheme>
      <scheme>samfshalcnv_post</scheme>
      <scheme>GFS_SCNV_generic_post</scheme>
      <scheme>cnvc90</scheme>
      <scheme>zhaocarr_gscond</scheme>
<<<<<<< HEAD
      <scheme>GFS_MP_generic_post</scheme>
=======
      <scheme>zhaocarr_precpd</scheme>
      <scheme>GFS_calpreciptype</scheme>
      <scheme>GFS_zhao_carr_pwat</scheme>
      <scheme>sfc_sice_post</scheme>
>>>>>>> 37e66a0c
    </subcycle>
  </group>
  <group name="stochastics">
    <subcycle loop="1">
      <scheme>GFS_stochastics</scheme>
    </subcycle>
  </group>
  <!-- <finalize></finalize> -->
</suite><|MERGE_RESOLUTION|>--- conflicted
+++ resolved
@@ -76,14 +76,9 @@
       <scheme>GFS_SCNV_generic_post</scheme>
       <scheme>cnvc90</scheme>
       <scheme>zhaocarr_gscond</scheme>
-<<<<<<< HEAD
+      <scheme>zhaocarr_precpd</scheme>
       <scheme>GFS_MP_generic_post</scheme>
-=======
-      <scheme>zhaocarr_precpd</scheme>
-      <scheme>GFS_calpreciptype</scheme>
-      <scheme>GFS_zhao_carr_pwat</scheme>
       <scheme>sfc_sice_post</scheme>
->>>>>>> 37e66a0c
     </subcycle>
   </group>
   <group name="stochastics">
